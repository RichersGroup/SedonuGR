--- conflicted
+++ resolved
@@ -13,17 +13,9 @@
 -- Opacity and Emissivity
 
 neutrino_type = "NuLib"
-<<<<<<< HEAD
-grey_opacity  = -1
-grey_abs_frac = -1
-nulib_table = "NuLib_full_nokernel.h5"
-nulib_eos = "/mnt/scratch/tables/EOS/SFHo.h5"
-opac_interp_method = 3
-=======
 nulib_table = "NuLib.h5"
 nulib_eos = "SFHo.h5"
 opac_interp_method = 0
->>>>>>> 531b47e0
 cdf_interpolation_order = 1
 cdf_cutoff    = 0
 
@@ -34,16 +26,9 @@
 
 -- Distribution Function
 
-<<<<<<< HEAD
-distribution_type = "RadialMoments"
-distribution_moment_order = 0
-distribution_nmu = 50
-distribution_nphi = 100
-=======
 distribution_type = "Polar"
 distribution_nmu = 2
 distribution_nphi = 2
->>>>>>> 531b47e0
 distribution_polar_basis = 0
 
 -- Grid and Model
@@ -91,12 +76,7 @@
 
 -- Random Walk
 
-<<<<<<< HEAD
-randomwalk_sphere_size = 0.4
-randomwalk_n_isotropic = 10
-=======
 randomwalk_sphere_size = 1.0
->>>>>>> 531b47e0
 randomwalk_max_x = 2
 randomwalk_sumN = 1000
 randomwalk_npoints = 200
